"""
The MIT License (MIT)

Copyright (c) 2015-present Rapptz

Permission is hereby granted, free of charge, to any person obtaining a
copy of this software and associated documentation files (the "Software"),
to deal in the Software without restriction, including without limitation
the rights to use, copy, modify, merge, publish, distribute, sublicense,
and/or sell copies of the Software, and to permit persons to whom the
Software is furnished to do so, subject to the following conditions:

The above copyright notice and this permission notice shall be included in
all copies or substantial portions of the Software.

THE SOFTWARE IS PROVIDED "AS IS", WITHOUT WARRANTY OF ANY KIND, EXPRESS
OR IMPLIED, INCLUDING BUT NOT LIMITED TO THE WARRANTIES OF MERCHANTABILITY,
FITNESS FOR A PARTICULAR PURPOSE AND NONINFRINGEMENT. IN NO EVENT SHALL THE
AUTHORS OR COPYRIGHT HOLDERS BE LIABLE FOR ANY CLAIM, DAMAGES OR OTHER
LIABILITY, WHETHER IN AN ACTION OF CONTRACT, TORT OR OTHERWISE, ARISING
FROM, OUT OF OR IN CONNECTION WITH THE SOFTWARE OR THE USE OR OTHER
DEALINGS IN THE SOFTWARE.
"""

from __future__ import annotations
from typing import Dict, List, Optional, TYPE_CHECKING, Any, Tuple, Union

if TYPE_CHECKING:
    from aiohttp import ClientResponse, ClientWebSocketResponse

    try:
        from requests import Response

        _ResponseType = Union[ClientResponse, Response]
    except ModuleNotFoundError:
        _ResponseType = ClientResponse

    from .interactions import Interaction

__all__ = (
    'DiscordException',
    'ClientException',
    'NoMoreItems',
    'GatewayNotFound',
    'ValidationError',
    'HTTPException',
    'Forbidden',
    'NotFound',
    'DiscordServerError',
    'InvalidData',
    'InvalidArgument',
    'LoginFailure',
    'ConnectionClosed',
    'PrivilegedIntentsRequired',
    'InteractionResponded',
    'ExtensionError',
    'ExtensionAlreadyLoaded',
    'ExtensionNotLoaded',
    'NoEntryPointError',
    'ExtensionFailed',
    'ExtensionNotFound'
)


class DiscordException(Exception):
    """Base exception class for pycord

    Ideally speaking, this could be caught to handle any exceptions raised from this library.
    """

    pass


class ClientException(DiscordException):
    """Exception that's raised when an operation in the :class:`Client` fails.

    These are usually for exceptions that happened due to user input.
    """

    pass


class NoMoreItems(DiscordException):
    """Exception that is raised when an async iteration operation has no more items."""

    pass


class GatewayNotFound(DiscordException):
    """An exception that is raised when the gateway for Discord could not be found"""

    def __init__(self):
        message = 'The gateway to connect to discord was not found.'
        super().__init__(message)

class ValidationError(DiscordException):
    """An Exception that is raised when there is a Validation Error."""

    pass

def _flatten_error_dict(d: Dict[str, Any], key: str = '') -> Dict[str, str]:
    items: List[Tuple[str, str]] = []
    for k, v in d.items():
        new_key = key + '.' + k if key else k

        if isinstance(v, dict):
            try:
                _errors: List[Dict[str, Any]] = v['_errors']
            except KeyError:
                items.extend(_flatten_error_dict(v, new_key).items())
            else:
                items.append((new_key, ' '.join(x.get('message', '') for x in _errors)))
        else:
            items.append((new_key, v))

    return dict(items)


class HTTPException(DiscordException):
    """Exception that's raised when an HTTP request operation fails.

    Attributes
    ------------
    response: :class:`aiohttp.ClientResponse`
        The response of the failed HTTP request. This is an
        instance of :class:`aiohttp.ClientResponse`. In some cases
        this could also be a :class:`requests.Response`.

    text: :class:`str`
        The text of the error. Could be an empty string.
    status: :class:`int`
        The status code of the HTTP request.
    code: :class:`int`
        The Discord specific error code for the failure.
    """

    def __init__(self, response: _ResponseType, message: Optional[Union[str, Dict[str, Any]]]):
        self.response: _ResponseType = response
        self.status: int = response.status  # type: ignore
        self.code: int
        self.text: str
        if isinstance(message, dict):
            self.code = message.get('code', 0)
            base = message.get('message', '')
            errors = message.get('errors')
            if errors:
                errors = _flatten_error_dict(errors)
                helpful = '\n'.join('In %s: %s' % t for t in errors.items())
                self.text = base + '\n' + helpful
            else:
                self.text = base
        else:
            self.text = message or ''
            self.code = 0

        fmt = '{0.status} {0.reason} (error code: {1})'
        if len(self.text):
            fmt += ': {2}'

        super().__init__(fmt.format(self.response, self.code, self.text))


class Forbidden(HTTPException):
    """Exception that's raised for when status code 403 occurs.

    Subclass of :exc:`HTTPException`
    """

    pass


class NotFound(HTTPException):
    """Exception that's raised for when status code 404 occurs.

    Subclass of :exc:`HTTPException`
    """

    pass


class DiscordServerError(HTTPException):
    """Exception that's raised for when a 500 range status code occurs.

    Subclass of :exc:`HTTPException`.

    .. versionadded:: 1.5
    """

    pass


class InvalidData(ClientException):
    """Exception that's raised when the library encounters unknown
    or invalid data from Discord.
    """

    pass


class InvalidArgument(ClientException):
    """Exception that's raised when an argument to a function
    is invalid some way (e.g. wrong value or wrong type).

    This could be considered the analogous of ``ValueError`` and
    ``TypeError`` except inherited from :exc:`ClientException` and thus
    :exc:`DiscordException`.
    """

    pass


class LoginFailure(ClientException):
    """Exception that's raised when the :meth:`Client.login` function
    fails to log you in from improper credentials or some other misc.
    failure.
    """

    pass


class ConnectionClosed(ClientException):
    """Exception that's raised when the gateway connection is
    closed for reasons that could not be handled internally.

    Attributes
    -----------
    code: :class:`int`
        The close code of the websocket.
    reason: :class:`str`
        The reason provided for the closure.
    shard_id: Optional[:class:`int`]
        The shard ID that got closed if applicable.
    """

    def __init__(self, socket: ClientWebSocketResponse, *, shard_id: Optional[int], code: Optional[int] = None):
        # This exception is just the same exception except
        # reconfigured to subclass ClientException for users
        self.code: int = code or socket.close_code or -1
        # aiohttp doesn't seem to consistently provide close reason
        self.reason: str = ''
        self.shard_id: Optional[int] = shard_id
        super().__init__(f'Shard ID {self.shard_id} WebSocket closed with {self.code}')


class PrivilegedIntentsRequired(ClientException):
    """Exception that's raised when the gateway is requesting privileged intents
    but they're not ticked in the developer page yet.

    Go to https://discord.com/developers/applications/ and enable the intents
    that are required. Currently these are as follows:

    - :attr:`Intents.members`
    - :attr:`Intents.presences`

    Attributes
    -----------
    shard_id: Optional[:class:`int`]
        The shard ID that got closed if applicable.
    """

    def __init__(self, shard_id: Optional[int]):
        self.shard_id: Optional[int] = shard_id
        msg = (
            'Shard ID %s is requesting privileged intents that have not been explicitly enabled in the '
            'developer portal. It is recommended to go to https://discord.com/developers/applications/ '
            'and explicitly enable the privileged intents within your application\'s page. If this is not '
            'possible, then consider disabling the privileged intents instead.'
        )
        super().__init__(msg % shard_id)


class InteractionResponded(ClientException):
    """Exception that's raised when sending another interaction response using
    :class:`InteractionResponse` when one has already been done before.

    An interaction can only respond once.

    .. versionadded:: 2.0

    Attributes
    -----------
    interaction: :class:`Interaction`
        The interaction that's already been responded to.
    """

    def __init__(self, interaction: Interaction):
        self.interaction: Interaction = interaction
        super().__init__('This interaction has already been responded to before')

class ExtensionError(DiscordException):
    """Base exception for extension related errors.
<<<<<<< HEAD
    This inherits from :exc:`~discord.DiscordException`.
=======

    This inherits from :exc:`~discord.DiscordException`.

>>>>>>> 5d4e7a2f
    Attributes
    ------------
    name: :class:`str`
        The extension that had an error.
    """
    def __init__(self, message: Optional[str] = None, *args: Any, name: str) -> None:
        self.name: str = name
        message = message or f'Extension {name!r} had an error.'
        # clean-up @everyone and @here mentions
        m = message.replace('@everyone', '@\u200beveryone').replace('@here', '@\u200bhere')
        super().__init__(m, *args)

class ExtensionAlreadyLoaded(ExtensionError):
    """An exception raised when an extension has already been loaded.
<<<<<<< HEAD
=======

>>>>>>> 5d4e7a2f
    This inherits from :exc:`ExtensionError`
    """
    def __init__(self, name: str) -> None:
        super().__init__(f'Extension {name!r} is already loaded.', name=name)

class ExtensionNotLoaded(ExtensionError):
    """An exception raised when an extension was not loaded.
<<<<<<< HEAD
=======

>>>>>>> 5d4e7a2f
    This inherits from :exc:`ExtensionError`
    """
    def __init__(self, name: str) -> None:
        super().__init__(f'Extension {name!r} has not been loaded.', name=name)

class NoEntryPointError(ExtensionError):
    """An exception raised when an extension does not have a ``setup`` entry point function.
<<<<<<< HEAD
=======

>>>>>>> 5d4e7a2f
    This inherits from :exc:`ExtensionError`
    """
    def __init__(self, name: str) -> None:
        super().__init__(f"Extension {name!r} has no 'setup' function.", name=name)

class ExtensionFailed(ExtensionError):
    """An exception raised when an extension failed to load during execution of the module or ``setup`` entry point.
<<<<<<< HEAD
    This inherits from :exc:`ExtensionError`
=======

    This inherits from :exc:`ExtensionError`

>>>>>>> 5d4e7a2f
    Attributes
    -----------
    name: :class:`str`
        The extension that had the error.
    original: :exc:`Exception`
        The original exception that was raised. You can also get this via
        the ``__cause__`` attribute.
    """
    def __init__(self, name: str, original: Exception) -> None:
        self.original: Exception = original
        msg = f'Extension {name!r} raised an error: {original.__class__.__name__}: {original}'
        super().__init__(msg, name=name)

class ExtensionNotFound(ExtensionError):
    """An exception raised when an extension is not found.
<<<<<<< HEAD
    This inherits from :exc:`ExtensionError`
    .. versionchanged:: 1.3
        Made the ``original`` attribute always None.
=======

    This inherits from :exc:`ExtensionError`

    .. versionchanged:: 1.3
        Made the ``original`` attribute always None.

>>>>>>> 5d4e7a2f
    Attributes
    -----------
    name: :class:`str`
        The extension that had the error.
    """
    def __init__(self, name: str) -> None:
<<<<<<< HEAD
        msg = f'Extension {name!r} could not be loaded.'
=======
        msg = f'Extension {name!r} could not be found.'
>>>>>>> 5d4e7a2f
        super().__init__(msg, name=name)<|MERGE_RESOLUTION|>--- conflicted
+++ resolved
@@ -289,13 +289,9 @@
 
 class ExtensionError(DiscordException):
     """Base exception for extension related errors.
-<<<<<<< HEAD
+    
     This inherits from :exc:`~discord.DiscordException`.
-=======
-
-    This inherits from :exc:`~discord.DiscordException`.
-
->>>>>>> 5d4e7a2f
+
     Attributes
     ------------
     name: :class:`str`
@@ -310,10 +306,7 @@
 
 class ExtensionAlreadyLoaded(ExtensionError):
     """An exception raised when an extension has already been loaded.
-<<<<<<< HEAD
-=======
-
->>>>>>> 5d4e7a2f
+
     This inherits from :exc:`ExtensionError`
     """
     def __init__(self, name: str) -> None:
@@ -321,10 +314,7 @@
 
 class ExtensionNotLoaded(ExtensionError):
     """An exception raised when an extension was not loaded.
-<<<<<<< HEAD
-=======
-
->>>>>>> 5d4e7a2f
+
     This inherits from :exc:`ExtensionError`
     """
     def __init__(self, name: str) -> None:
@@ -332,10 +322,7 @@
 
 class NoEntryPointError(ExtensionError):
     """An exception raised when an extension does not have a ``setup`` entry point function.
-<<<<<<< HEAD
-=======
-
->>>>>>> 5d4e7a2f
+
     This inherits from :exc:`ExtensionError`
     """
     def __init__(self, name: str) -> None:
@@ -343,13 +330,9 @@
 
 class ExtensionFailed(ExtensionError):
     """An exception raised when an extension failed to load during execution of the module or ``setup`` entry point.
-<<<<<<< HEAD
-    This inherits from :exc:`ExtensionError`
-=======
-
-    This inherits from :exc:`ExtensionError`
-
->>>>>>> 5d4e7a2f
+
+    This inherits from :exc:`ExtensionError`
+
     Attributes
     -----------
     name: :class:`str`
@@ -365,27 +348,17 @@
 
 class ExtensionNotFound(ExtensionError):
     """An exception raised when an extension is not found.
-<<<<<<< HEAD
-    This inherits from :exc:`ExtensionError`
+
+    This inherits from :exc:`ExtensionError`
+
     .. versionchanged:: 1.3
         Made the ``original`` attribute always None.
-=======
-
-    This inherits from :exc:`ExtensionError`
-
-    .. versionchanged:: 1.3
-        Made the ``original`` attribute always None.
-
->>>>>>> 5d4e7a2f
+
     Attributes
     -----------
     name: :class:`str`
         The extension that had the error.
     """
     def __init__(self, name: str) -> None:
-<<<<<<< HEAD
-        msg = f'Extension {name!r} could not be loaded.'
-=======
         msg = f'Extension {name!r} could not be found.'
->>>>>>> 5d4e7a2f
         super().__init__(msg, name=name)