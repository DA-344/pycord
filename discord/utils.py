"""
The MIT License (MIT)

Copyright (c) 2015-2021 Rapptz
Copyright (c) 2021-present Pycord Development

Permission is hereby granted, free of charge, to any person obtaining a
copy of this software and associated documentation files (the "Software"),
to deal in the Software without restriction, including without limitation
the rights to use, copy, modify, merge, publish, distribute, sublicense,
and/or sell copies of the Software, and to permit persons to whom the
Software is furnished to do so, subject to the following conditions:

The above copyright notice and this permission notice shall be included in
all copies or substantial portions of the Software.

THE SOFTWARE IS PROVIDED "AS IS", WITHOUT WARRANTY OF ANY KIND, EXPRESS
OR IMPLIED, INCLUDING BUT NOT LIMITED TO THE WARRANTIES OF MERCHANTABILITY,
FITNESS FOR A PARTICULAR PURPOSE AND NONINFRINGEMENT. IN NO EVENT SHALL THE
AUTHORS OR COPYRIGHT HOLDERS BE LIABLE FOR ANY CLAIM, DAMAGES OR OTHER
LIABILITY, WHETHER IN AN ACTION OF CONTRACT, TORT OR OTHERWISE, ARISING
FROM, OUT OF OR IN CONNECTION WITH THE SOFTWARE OR THE USE OR OTHER
DEALINGS IN THE SOFTWARE.
"""
from __future__ import annotations

import array
import asyncio
import collections.abc
from typing import (
    Any,
    AsyncIterator,
    Callable,
    Coroutine,
    Dict,
    ForwardRef,
    Generic,
    Iterable,
    Iterator,
    List,
    Literal,
    Mapping,
    Optional,
    Protocol,
    Sequence,
    Tuple,
    Type,
    TypeVar,
    Union,
    overload,
    TYPE_CHECKING,
)
import unicodedata
from base64 import b64encode
from bisect import bisect_left
import datetime
import functools
from inspect import isawaitable as _isawaitable, signature as _signature
from operator import attrgetter
import json
import re
import sys
import types
import warnings

from .errors import InvalidArgument, HTTPException

try:
    import orjson
except ModuleNotFoundError:
    HAS_ORJSON = False
else:
    HAS_ORJSON = True


__all__ = (
    "oauth_url",
    "snowflake_time",
    "time_snowflake",
    "find",
    "get",
    "sleep_until",
    "utcnow",
    "remove_markdown",
    "escape_markdown",
    "escape_mentions",
    "as_chunks",
    "format_dt",
    "generate_snowflake",
)

DISCORD_EPOCH = 1420070400000


class _MissingSentinel:
    def __eq__(self, other):
        return False

    def __bool__(self):
        return False

    def __repr__(self):
        return '...'


MISSING: Any = _MissingSentinel()


class _cached_property:
    def __init__(self, function):
        self.function = function
        self.__doc__ = getattr(function, '__doc__')

    def __get__(self, instance, owner):
        if instance is None:
            return self

        value = self.function(instance)
        setattr(instance, self.function.__name__, value)

        return value


if TYPE_CHECKING:
    from functools import cached_property as cached_property

    from typing_extensions import ParamSpec

    from .permissions import Permissions
    from .abc import Snowflake
    from .invite import Invite
    from .template import Template
    from .interactions import Interaction

    class _RequestLike(Protocol):
        headers: Mapping[str, Any]


    P = ParamSpec('P')

else:
    cached_property = _cached_property


T = TypeVar('T')
T_co = TypeVar('T_co', covariant=True)
_Iter = Union[Iterator[T], AsyncIterator[T]]


class CachedSlotProperty(Generic[T, T_co]):
    def __init__(self, name: str, function: Callable[[T], T_co]) -> None:
        self.name = name
        self.function = function
        self.__doc__ = getattr(function, '__doc__')

    @overload
    def __get__(self, instance: None, owner: Type[T]) -> CachedSlotProperty[T, T_co]:
        ...

    @overload
    def __get__(self, instance: T, owner: Type[T]) -> T_co:
        ...

    def __get__(self, instance: Optional[T], owner: Type[T]) -> Any:
        if instance is None:
            return self

        try:
            return getattr(instance, self.name)
        except AttributeError:
            value = self.function(instance)
            setattr(instance, self.name, value)
            return value


class classproperty(Generic[T_co]):
    def __init__(self, fget: Callable[[Any], T_co]) -> None:
        self.fget = fget

    def __get__(self, instance: Optional[Any], owner: Type[Any]) -> T_co:
        return self.fget(owner)

    def __set__(self, instance, value) -> None:
        raise AttributeError('cannot set attribute')


def cached_slot_property(name: str) -> Callable[[Callable[[T], T_co]], CachedSlotProperty[T, T_co]]:
    def decorator(func: Callable[[T], T_co]) -> CachedSlotProperty[T, T_co]:
        return CachedSlotProperty(name, func)

    return decorator


class SequenceProxy(Generic[T_co], collections.abc.Sequence):
    """Read-only proxy of a Sequence."""

    def __init__(self, proxied: Sequence[T_co]):
        self.__proxied = proxied

    def __getitem__(self, idx: int) -> T_co:
        return self.__proxied[idx]

    def __len__(self) -> int:
        return len(self.__proxied)

    def __contains__(self, item: Any) -> bool:
        return item in self.__proxied

    def __iter__(self) -> Iterator[T_co]:
        return iter(self.__proxied)

    def __reversed__(self) -> Iterator[T_co]:
        return reversed(self.__proxied)

    def index(self, value: Any, *args, **kwargs) -> int:
        return self.__proxied.index(value, *args, **kwargs)

    def count(self, value: Any) -> int:
        return self.__proxied.count(value)


@overload
def parse_time(timestamp: None) -> None:
    ...


@overload
def parse_time(timestamp: str) -> datetime.datetime:
    ...


@overload
def parse_time(timestamp: Optional[str]) -> Optional[datetime.datetime]:
    ...


def parse_time(timestamp: Optional[str]) -> Optional[datetime.datetime]:
    if timestamp:
        return datetime.datetime.fromisoformat(timestamp)
    return None


def copy_doc(original: Callable) -> Callable[[T], T]:
    def decorator(overridden: T) -> T:
        overridden.__doc__ = original.__doc__
        overridden.__signature__ = _signature(original)  # type: ignore
        return overridden

    return decorator


def deprecated(instead: Optional[str] = None) -> Callable[[Callable[P, T]], Callable[P, T]]:
    def actual_decorator(func: Callable[P, T]) -> Callable[P, T]:
        @functools.wraps(func)
        def decorated(*args: P.args, **kwargs: P.kwargs) -> T:
            warnings.simplefilter('always', DeprecationWarning)  # turn off filter
            if instead:
                fmt = "{0.__name__} is deprecated, use {1} instead."
            else:
                fmt = '{0.__name__} is deprecated.'

            warnings.warn(fmt.format(func, instead), stacklevel=3, category=DeprecationWarning)
            warnings.simplefilter('default', DeprecationWarning)  # reset filter
            return func(*args, **kwargs)

        return decorated

    return actual_decorator


def oauth_url(
    client_id: Union[int, str],
    *,
    permissions: Permissions = MISSING,
    guild: Snowflake = MISSING,
    redirect_uri: str = MISSING,
    scopes: Iterable[str] = MISSING,
    disable_guild_select: bool = False,
) -> str:
    """A helper function that returns the OAuth2 URL for inviting the bot
    into guilds.

    Parameters
    -----------
    client_id: Union[:class:`int`, :class:`str`]
        The client ID for your bot.
    permissions: :class:`~discord.Permissions`
        The permissions you're requesting. If not given then you won't be requesting any
        permissions.
    guild: :class:`~discord.abc.Snowflake`
        The guild to pre-select in the authorization screen, if available.
    redirect_uri: :class:`str`
        An optional valid redirect URI.
    scopes: Iterable[:class:`str`]
        An optional valid list of scopes. Defaults to ``('bot',)``.

        .. versionadded:: 1.7
    disable_guild_select: :class:`bool`
        Whether to disallow the user from changing the guild dropdown.

        .. versionadded:: 2.0

    Returns
    --------
    :class:`str`
        The OAuth2 URL for inviting the bot into guilds.
    """
    url = f'https://discord.com/oauth2/authorize?client_id={client_id}'
    url += '&scope=' + '+'.join(scopes or ('bot',))
    if permissions is not MISSING:
        url += f'&permissions={permissions.value}'
    if guild is not MISSING:
        url += f'&guild_id={guild.id}'
    if redirect_uri is not MISSING:
        from urllib.parse import urlencode

        url += '&response_type=code&' + urlencode({'redirect_uri': redirect_uri})
    if disable_guild_select:
        url += '&disable_guild_select=true'
    return url


def snowflake_time(id: int) -> datetime.datetime:
    """
    Parameters
    -----------
    id: :class:`int`
        The snowflake ID.

    Returns
    --------
    :class:`datetime.datetime`
        An aware datetime in UTC representing the creation time of the snowflake.
    """
    timestamp = ((id >> 22) + DISCORD_EPOCH) / 1000
    return datetime.datetime.fromtimestamp(timestamp, tz=datetime.timezone.utc)


def time_snowflake(dt: datetime.datetime, high: bool = False) -> int:
    """Returns a numeric snowflake pretending to be created at the given date.

    When using as the lower end of a range, use ``time_snowflake(high=False) - 1``
    to be inclusive, ``high=True`` to be exclusive.

    When using as the higher end of a range, use ``time_snowflake(high=True) + 1``
    to be inclusive, ``high=False`` to be exclusive

    Parameters
    -----------
    dt: :class:`datetime.datetime`
        A datetime object to convert to a snowflake.
        If naive, the timezone is assumed to be local time.
    high: :class:`bool`
        Whether or not to set the lower 22 bit to high or low.

    Returns
    --------
    :class:`int`
        The snowflake representing the time given.
    """
    discord_millis = int(dt.timestamp() * 1000 - DISCORD_EPOCH)
    return (discord_millis << 22) + (2 ** 22 - 1 if high else 0)


def find(predicate: Callable[[T], Any], seq: Iterable[T]) -> Optional[T]:
    """A helper to return the first element found in the sequence
    that meets the predicate. For example: ::

        member = discord.utils.find(lambda m: m.name == 'Mighty', channel.guild.members)

    would find the first :class:`~discord.Member` whose name is 'Mighty' and return it.
    If an entry is not found, then ``None`` is returned.

    This is different from :func:`py:filter` due to the fact it stops the moment it finds
    a valid entry.

    Parameters
    -----------
    predicate
        A function that returns a boolean-like result.
    seq: :class:`collections.abc.Iterable`
        The iterable to search through.
    """

    for element in seq:
        if predicate(element):
            return element
    return None


def get(iterable: Iterable[T], **attrs: Any) -> Optional[T]:
    r"""A helper that returns the first element in the iterable that meets
    all the traits passed in ``attrs``. This is an alternative for
    :func:`~discord.utils.find`.

    When multiple attributes are specified, they are checked using
    logical AND, not logical OR. Meaning they have to meet every
    attribute passed in and not one of them.

    To have a nested attribute search (i.e. search by ``x.y``) then
    pass in ``x__y`` as the keyword argument.

    If nothing is found that matches the attributes passed, then
    ``None`` is returned.

    Examples
    ---------

    Basic usage:

    .. code-block:: python3

        member = discord.utils.get(message.guild.members, name='Foo')

    Multiple attribute matching:

    .. code-block:: python3

        channel = discord.utils.get(guild.voice_channels, name='Foo', bitrate=64000)

    Nested attribute matching:

    .. code-block:: python3

        channel = discord.utils.get(client.get_all_channels(), guild__name='Cool', name='general')

    Parameters
    -----------
    iterable
        An iterable to search through.
    \*\*attrs
        Keyword arguments that denote attributes to search with.
    """

    # global -> local
    _all = all
    attrget = attrgetter

    # Special case the single element call
    if len(attrs) == 1:
        k, v = attrs.popitem()
        pred = attrget(k.replace('__', '.'))
        for elem in iterable:
            if pred(elem) == v:
                return elem
        return None

    converted = [(attrget(attr.replace('__', '.')), value) for attr, value in attrs.items()]

    for elem in iterable:
        if _all(pred(elem) == value for pred, value in converted):
            return elem
    return None

async def get_or_fetch(obj, attr: str, id: int, *, default: Any = MISSING):
    # TODO: Document this
    getter = getattr(obj, f'get_{attr}')(id)
    if getter is None:
        try:
            getter = await getattr(obj, f'fetch_{attr}')(id)
        except HTTPException:
            if default is not MISSING:
                return default
            else:
                raise
    return getter

def _unique(iterable: Iterable[T]) -> List[T]:
    return [x for x in dict.fromkeys(iterable)]


def _get_as_snowflake(data: Any, key: str) -> Optional[int]:
    try:
        value = data[key]
    except KeyError:
        return None
    else:
        return value and int(value)


def _get_mime_type_for_image(data: bytes):
    if data.startswith(b'\x89\x50\x4E\x47\x0D\x0A\x1A\x0A'):
        return 'image/png'
    elif data[0:3] == b'\xff\xd8\xff' or data[6:10] in (b'JFIF', b'Exif'):
        return 'image/jpeg'
    elif data.startswith((b'\x47\x49\x46\x38\x37\x61', b'\x47\x49\x46\x38\x39\x61')):
        return 'image/gif'
    elif data.startswith(b'RIFF') and data[8:12] == b'WEBP':
        return 'image/webp'
    else:
        raise InvalidArgument('Unsupported image type given')


def _bytes_to_base64_data(data: bytes) -> str:
    fmt = 'data:{mime};base64,{data}'
    mime = _get_mime_type_for_image(data)
    b64 = b64encode(data).decode('ascii')
    return fmt.format(mime=mime, data=b64)


if HAS_ORJSON:

    def _to_json(obj: Any) -> str:  # type: ignore
        return orjson.dumps(obj).decode('utf-8')

    _from_json = orjson.loads  # type: ignore

else:

    def _to_json(obj: Any) -> str:
        return json.dumps(obj, separators=(',', ':'), ensure_ascii=True)

    _from_json = json.loads


def _parse_ratelimit_header(request: Any, *, use_clock: bool = False) -> float:
    reset_after: Optional[str] = request.headers.get('X-Ratelimit-Reset-After')
    if use_clock or not reset_after:
        utc = datetime.timezone.utc
        now = datetime.datetime.now(utc)
        reset = datetime.datetime.fromtimestamp(float(request.headers['X-Ratelimit-Reset']), utc)
        return (reset - now).total_seconds()
    else:
        return float(reset_after)


async def maybe_coroutine(f, *args, **kwargs):
    value = f(*args, **kwargs)
    if _isawaitable(value):
        return await value
    else:
        return value


async def async_all(gen, *, check=_isawaitable):
    for elem in gen:
        if check(elem):
            elem = await elem
        if not elem:
            return False
    return True


async def sane_wait_for(futures, *, timeout):
    ensured = [asyncio.ensure_future(fut) for fut in futures]
    done, pending = await asyncio.wait(ensured, timeout=timeout, return_when=asyncio.ALL_COMPLETED)

    if len(pending) != 0:
        raise asyncio.TimeoutError()

    return done


def get_slots(cls: Type[Any]) -> Iterator[str]:
    for mro in reversed(cls.__mro__):
        try:
            yield from mro.__slots__
        except AttributeError:
            continue


def compute_timedelta(dt: datetime.datetime):
    if dt.tzinfo is None:
        dt = dt.astimezone()
    now = datetime.datetime.now(datetime.timezone.utc)
    return max((dt - now).total_seconds(), 0)


async def sleep_until(when: datetime.datetime, result: Optional[T] = None) -> Optional[T]:
    """|coro|

    Sleep until a specified time.

    If the time supplied is in the past this function will yield instantly.

    .. versionadded:: 1.3

    Parameters
    -----------
    when: :class:`datetime.datetime`
        The timestamp in which to sleep until. If the datetime is naive then
        it is assumed to be local time.
    result: Any
        If provided is returned to the caller when the coroutine completes.
    """
    delta = compute_timedelta(when)
    return await asyncio.sleep(delta, result)


def utcnow() -> datetime.datetime:
    """A helper function to return an aware UTC datetime representing the current time.

    This should be preferred to :meth:`datetime.datetime.utcnow` since it is an aware
    datetime, compared to the naive datetime in the standard library.

    .. versionadded:: 2.0

    Returns
    --------
    :class:`datetime.datetime`
        The current aware datetime in UTC.
    """
    return datetime.datetime.now(datetime.timezone.utc)


def valid_icon_size(size: int) -> bool:
    """Icons must be power of 2 within [16, 4096]."""
    return not size & (size - 1) and 4096 >= size >= 16


class SnowflakeList(array.array):
    """Internal data storage class to efficiently store a list of snowflakes.

    This should have the following characteristics:

    - Low memory usage
    - O(n) iteration (obviously)
    - O(n log n) initial creation if data is unsorted
    - O(log n) search and indexing
    - O(n) insertion
    """

    __slots__ = ()

    if TYPE_CHECKING:

        def __init__(self, data: Iterable[int], *, is_sorted: bool = False):
            ...

    def __new__(cls, data: Iterable[int], *, is_sorted: bool = False):
        return array.array.__new__(cls, 'Q', data if is_sorted else sorted(data))  # type: ignore

    def add(self, element: int) -> None:
        i = bisect_left(self, element)
        self.insert(i, element)

    def get(self, element: int) -> Optional[int]:
        i = bisect_left(self, element)
        return self[i] if i != len(self) and self[i] == element else None

    def has(self, element: int) -> bool:
        i = bisect_left(self, element)
        return i != len(self) and self[i] == element


_IS_ASCII = re.compile(r'^[\x00-\x7f]+$')


def _string_width(string: str, *, _IS_ASCII=_IS_ASCII) -> int:
    """Returns string's width."""
    match = _IS_ASCII.match(string)
    if match:
        return match.endpos

    UNICODE_WIDE_CHAR_TYPE = 'WFA'
    func = unicodedata.east_asian_width
    return sum(2 if func(char) in UNICODE_WIDE_CHAR_TYPE else 1 for char in string)


def resolve_invite(invite: Union[Invite, str]) -> str:
    """
    Resolves an invite from a :class:`~discord.Invite`, URL or code.

    Parameters
    -----------
    invite: Union[:class:`~discord.Invite`, :class:`str`]
        The invite.

    Returns
    --------
    :class:`str`
        The invite code.
    """
    from .invite import Invite  # circular import

    if isinstance(invite, Invite):
        return invite.code
    else:
        rx = r'(?:https?\:\/\/)?discord(?:\.gg|(?:app)?\.com\/invite)\/(.+)'
        m = re.match(rx, invite)
        if m:
            return m.group(1)
    return invite


def resolve_template(code: Union[Template, str]) -> str:
    """
    Resolves a template code from a :class:`~discord.Template`, URL or code.

    .. versionadded:: 1.4

    Parameters
    -----------
    code: Union[:class:`~discord.Template`, :class:`str`]
        The code.

    Returns
    --------
    :class:`str`
        The template code.
    """
    from .template import Template  # circular import

    if isinstance(code, Template):
        return code.code
    else:
        rx = r'(?:https?\:\/\/)?discord(?:\.new|(?:app)?\.com\/template)\/(.+)'
        m = re.match(rx, code)
        if m:
            return m.group(1)
    return code


_MARKDOWN_ESCAPE_SUBREGEX = '|'.join(r'\{0}(?=([\s\S]*((?<!\{0})\{0})))'.format(c) for c in ('*', '`', '_', '~', '|'))

_MARKDOWN_ESCAPE_COMMON = r'^>(?:>>)?\s|\[.+\]\(.+\)'

_MARKDOWN_ESCAPE_REGEX = re.compile(fr'(?P<markdown>{_MARKDOWN_ESCAPE_SUBREGEX}|{_MARKDOWN_ESCAPE_COMMON})', re.MULTILINE)

_URL_REGEX = r'(?P<url><[^: >]+:\/[^ >]+>|(?:https?|steam):\/\/[^\s<]+[^<.,:;\"\'\]\s])'

_MARKDOWN_STOCK_REGEX = fr'(?P<markdown>[_\\~|\*`]|{_MARKDOWN_ESCAPE_COMMON})'


def remove_markdown(text: str, *, ignore_links: bool = True) -> str:
    """A helper function that removes markdown characters.

    .. versionadded:: 1.7

    .. note::
            This function is not markdown aware and may remove meaning from the original text. For example,
            if the input contains ``10 * 5`` then it will be converted into ``10  5``.

    Parameters
    -----------
    text: :class:`str`
        The text to remove markdown from.
    ignore_links: :class:`bool`
        Whether to leave links alone when removing markdown. For example,
        if a URL in the text contains characters such as ``_`` then it will
        be left alone. Defaults to ``True``.

    Returns
    --------
    :class:`str`
        The text with the markdown special characters removed.
    """

    def replacement(match):
        groupdict = match.groupdict()
        return groupdict.get('url', '')

    regex = _MARKDOWN_STOCK_REGEX
    if ignore_links:
        regex = f'(?:{_URL_REGEX}|{regex})'
    return re.sub(regex, replacement, text, 0, re.MULTILINE)


def escape_markdown(text: str, *, as_needed: bool = False, ignore_links: bool = True) -> str:
    r"""A helper function that escapes Discord's markdown.

    Parameters
    -----------
    text: :class:`str`
        The text to escape markdown from.
    as_needed: :class:`bool`
        Whether to escape the markdown characters as needed. This
        means that it does not escape extraneous characters if it's
        not necessary, e.g. ``**hello**`` is escaped into ``\*\*hello**``
        instead of ``\*\*hello\*\*``. Note however that this can open
        you up to some clever syntax abuse. Defaults to ``False``.
    ignore_links: :class:`bool`
        Whether to leave links alone when escaping markdown. For example,
        if a URL in the text contains characters such as ``_`` then it will
        be left alone. This option is not supported with ``as_needed``.
        Defaults to ``True``.

    Returns
    --------
    :class:`str`
        The text with the markdown special characters escaped with a slash.
    """

    if not as_needed:

        def replacement(match):
            groupdict = match.groupdict()
            is_url = groupdict.get('url')
            if is_url:
                return is_url
            return '\\' + groupdict['markdown']

        regex = _MARKDOWN_STOCK_REGEX
        if ignore_links:
            regex = f'(?:{_URL_REGEX}|{regex})'
        return re.sub(regex, replacement, text, 0, re.MULTILINE)
    else:
        text = re.sub(r'\\', r'\\\\', text)
        return _MARKDOWN_ESCAPE_REGEX.sub(r'\\\1', text)


def escape_mentions(text: str) -> str:
    """A helper function that escapes everyone, here, role, and user mentions.

    .. note::

        This does not include channel mentions.

    .. note::

        For more granular control over what mentions should be escaped
        within messages, refer to the :class:`~discord.AllowedMentions`
        class.

    Parameters
    -----------
    text: :class:`str`
        The text to escape mentions from.

    Returns
    --------
    :class:`str`
        The text with the mentions removed.
    """
    return re.sub(r'@(everyone|here|[!&]?[0-9]{17,20})', '@\u200b\\1', text)


def _chunk(iterator: Iterator[T], max_size: int) -> Iterator[List[T]]:
    ret = []
    n = 0
    for item in iterator:
        ret.append(item)
        n += 1
        if n == max_size:
            yield ret
            ret = []
            n = 0
    if ret:
        yield ret


async def _achunk(iterator: AsyncIterator[T], max_size: int) -> AsyncIterator[List[T]]:
    ret = []
    n = 0
    async for item in iterator:
        ret.append(item)
        n += 1
        if n == max_size:
            yield ret
            ret = []
            n = 0
    if ret:
        yield ret


@overload
def as_chunks(iterator: Iterator[T], max_size: int) -> Iterator[List[T]]:
    ...


@overload
def as_chunks(iterator: AsyncIterator[T], max_size: int) -> AsyncIterator[List[T]]:
    ...


def as_chunks(iterator: _Iter[T], max_size: int) -> _Iter[List[T]]:
    """A helper function that collects an iterator into chunks of a given size.

    .. versionadded:: 2.0

    Parameters
    ----------
    iterator: Union[:class:`collections.abc.Iterator`, :class:`collections.abc.AsyncIterator`]
        The iterator to chunk, can be sync or async.
    max_size: :class:`int`
        The maximum chunk size.


    .. warning::

        The last chunk collected may not be as large as ``max_size``.

    Returns
    --------
    Union[:class:`Iterator`, :class:`AsyncIterator`]
        A new iterator which yields chunks of a given size.
    """
    if max_size <= 0:
        raise ValueError('Chunk sizes must be greater than 0.')

    if isinstance(iterator, AsyncIterator):
        return _achunk(iterator, max_size)
    return _chunk(iterator, max_size)


PY_310 = sys.version_info >= (3, 10)


def flatten_literal_params(parameters: Iterable[Any]) -> Tuple[Any, ...]:
    params = []
    literal_cls = type(Literal[0])
    for p in parameters:
        if isinstance(p, literal_cls):
            params.extend(p.__args__)
        else:
            params.append(p)
    return tuple(params)


def normalise_optional_params(parameters: Iterable[Any]) -> Tuple[Any, ...]:
    none_cls = type(None)
    return tuple(p for p in parameters if p is not none_cls) + (none_cls,)


def evaluate_annotation(
    tp: Any,
    globals: Dict[str, Any],
    locals: Dict[str, Any],
    cache: Dict[str, Any],
    *,
    implicit_str: bool = True,
):
    if isinstance(tp, ForwardRef):
        tp = tp.__forward_arg__
        # ForwardRefs always evaluate their internals
        implicit_str = True

    if implicit_str and isinstance(tp, str):
        if tp in cache:
            return cache[tp]
        evaluated = eval(tp, globals, locals)
        cache[tp] = evaluated
        return evaluate_annotation(evaluated, globals, locals, cache)

    if hasattr(tp, '__args__'):
        implicit_str = True
        is_literal = False
        args = tp.__args__
        if not hasattr(tp, '__origin__'):
            if PY_310 and tp.__class__ is types.UnionType:  # type: ignore
                converted = Union[args]  # type: ignore
                return evaluate_annotation(converted, globals, locals, cache)

            return tp
        if tp.__origin__ is Union:
            try:
                if args.index(type(None)) != len(args) - 1:
                    args = normalise_optional_params(tp.__args__)
            except ValueError:
                pass
        if tp.__origin__ is Literal:
            if not PY_310:
                args = flatten_literal_params(tp.__args__)
            implicit_str = False
            is_literal = True

        evaluated_args = tuple(evaluate_annotation(arg, globals, locals, cache, implicit_str=implicit_str) for arg in args)

        if is_literal and not all(isinstance(x, (str, int, bool, type(None))) for x in evaluated_args):
            raise TypeError('Literal arguments must be of type str, int, bool, or NoneType.')

        if evaluated_args == args:
            return tp

        try:
            return tp.copy_with(evaluated_args)
        except AttributeError:
            return tp.__origin__[evaluated_args]

    return tp


def resolve_annotation(
    annotation: Any,
    globalns: Dict[str, Any],
    localns: Optional[Dict[str, Any]],
    cache: Optional[Dict[str, Any]],
) -> Any:
    if annotation is None:
        return type(None)
    if isinstance(annotation, str):
        annotation = ForwardRef(annotation)

    locals = globalns if localns is None else localns
    if cache is None:
        cache = {}
    return evaluate_annotation(annotation, globalns, locals, cache)


TimestampStyle = Literal['f', 'F', 'd', 'D', 't', 'T', 'R']


def format_dt(dt: datetime.datetime, /, style: Optional[TimestampStyle] = None) -> str:
    """A helper function to format a :class:`datetime.datetime` for presentation within Discord.

    This allows for a locale-independent way of presenting data using Discord specific Markdown.

    +-------------+----------------------------+-----------------+
    |    Style    |       Example Output       |   Description   |
    +=============+============================+=================+
    | t           | 22:57                      | Short Time      |
    +-------------+----------------------------+-----------------+
    | T           | 22:57:58                   | Long Time       |
    +-------------+----------------------------+-----------------+
    | d           | 17/05/2016                 | Short Date      |
    +-------------+----------------------------+-----------------+
    | D           | 17 May 2016                | Long Date       |
    +-------------+----------------------------+-----------------+
    | f (default) | 17 May 2016 22:57          | Short Date Time |
    +-------------+----------------------------+-----------------+
    | F           | Tuesday, 17 May 2016 22:57 | Long Date Time  |
    +-------------+----------------------------+-----------------+
    | R           | 5 years ago                | Relative Time   |
    +-------------+----------------------------+-----------------+

    Note that the exact output depends on the user's locale setting in the client. The example output
    presented is using the ``en-GB`` locale.

    .. versionadded:: 2.0

    Parameters
    -----------
    dt: :class:`datetime.datetime`
        The datetime to format.
    style: :class:`str`
        The style to format the datetime with.

    Returns
    --------
    :class:`str`
        The formatted string.
    """
    if style is None:
        return f'<t:{int(dt.timestamp())}>'
    return f'<t:{int(dt.timestamp())}:{style}>'


<<<<<<< HEAD
def generate_snowflake(dt: Optional[datetime.datetime] = None) -> int:
    """Returns a numeric snowflake pretending to be created at the given date but more accurate and random than time_snowflake.
    If No dt is not passed, it makes one from the current time using utcnow.

    Parameters
    -----------
    dt: :class:`datetime.datetime`
        A datetime object to convert to a snowflake.
        If naive, the timezone is assumed to be local time.

    Returns
    --------
    :class:`int`
        The snowflake representing the time given.
    """

    dt = dt or utcnow()
    return int(dt.timestamp() * 1000 - DISCORD_EPOCH) << 22 | 0x3fffff
=======
def basic_autocomplete(values: Union[Iterable[str],
                                     Callable[[Interaction], Union[Iterable[str], Coroutine[Iterable[str]]]],
                                     Coroutine[Iterable[str]]]) -> Callable[[Interaction, str], Coroutine[List[str]]]:
    """A helper function to make a basic autocomplete for slash commands. This is a pretty standard autocomplete and
    will return any options that start with the value from the user, case insensitive. If :param:`values` is callable,
    it will be called with the interaction.

    This is meant to be passed into the :attr:`discord.Option.autocomplete` attribute.

    Example
    --------

    .. code-block:: python3

        Option(str, "color", autocomplete=basic_autocomplete(("red", "green", "blue")))

        # or

        async def autocomplete(interaction):
            return ("foo", "bar", "baz", interaction.user.name)

        Option(str, "name", autocomplete=basic_autocomplete(autocomplete))


    .. versionadded:: 2.0

    Parameters
    -----------
    values: Union[Iterable[:class:`str`], Callable[[:class:`Interaction`], Union[Iterable[:class:`str`], Coroutine[Iterable[:class:`str`]]]], Coroutine[Iterable[:class:`str`]]]
        Possible values for the option. Accepts an iterable of :class:`str`, a callable (sync or async) that takes a
        single argument of :class:`Interaction`, or a coroutine. Must resolve to an iterable of :class:`str`.

    Returns
    --------
    Callable[[:class:`Interaction`, :class:`str`], Coroutine[List[:class:`str`]]]
        A wrapped callback for the autocomplete.
    """
    async def autocomplete_callback(interaction: Interaction,
                                    value: str) -> List[str]:
        _values = values  # since we reassign later, python considers it local if we don't do this

        if callable(_values):
            _values = _values(interaction)
        if asyncio.iscoroutine(_values):
            _values = await _values
        return ([x for x in _values if x.lower().startswith(value.lower())])[:25]

    return autocomplete_callback
>>>>>>> dd37ffff
<|MERGE_RESOLUTION|>--- conflicted
+++ resolved
@@ -1035,7 +1035,6 @@
     return f'<t:{int(dt.timestamp())}:{style}>'
 
 
-<<<<<<< HEAD
 def generate_snowflake(dt: Optional[datetime.datetime] = None) -> int:
     """Returns a numeric snowflake pretending to be created at the given date but more accurate and random than time_snowflake.
     If No dt is not passed, it makes one from the current time using utcnow.
@@ -1054,7 +1053,8 @@
 
     dt = dt or utcnow()
     return int(dt.timestamp() * 1000 - DISCORD_EPOCH) << 22 | 0x3fffff
-=======
+
+
 def basic_autocomplete(values: Union[Iterable[str],
                                      Callable[[Interaction], Union[Iterable[str], Coroutine[Iterable[str]]]],
                                      Coroutine[Iterable[str]]]) -> Callable[[Interaction, str], Coroutine[List[str]]]:
@@ -1102,5 +1102,4 @@
             _values = await _values
         return ([x for x in _values if x.lower().startswith(value.lower())])[:25]
 
-    return autocomplete_callback
->>>>>>> dd37ffff
+    return autocomplete_callback